--- conflicted
+++ resolved
@@ -32,13 +32,9 @@
   * [plx_gpib_ethernet](https://github.com/nelsond/prologix-gpib-ethernet)
     (connection to the Spectrum Analyzer (GPIB) via an Ethernet Adapter)
   * [Pymba](https://github.com/morefigs/pymba)
-<<<<<<< HEAD
-    (python driver package for the Allied Vision cameras)
-  * matplotlib (for colormaps)
-=======
     (python driver package for the Allied Vision cameras,
     requires the VIMBA package from Allied Vision)
->>>>>>> 5d5397c4
+  * matplotlib (for colormaps)
   * pyYAML
   * imageio
 * configuration and calibration
